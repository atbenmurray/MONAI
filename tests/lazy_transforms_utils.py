# Copyright (c) MONAI Consortium
# Licensed under the Apache License, Version 2.0 (the "License");
# you may not use this file except in compliance with the License.
# You may obtain a copy of the License at
#     http://www.apache.org/licenses/LICENSE-2.0
# Unless required by applicable law or agreed to in writing, software
# distributed under the License is distributed on an "AS IS" BASIS,
# WITHOUT WARRANTIES OR CONDITIONS OF ANY KIND, either express or implied.
# See the License for the specific language governing permissions and
# limitations under the License.

from __future__ import annotations

<<<<<<< HEAD
from monai.data import set_track_meta
from monai.transforms import Randomizable
from monai.transforms.lazy.functional import apply_pending
=======
from copy import deepcopy

from monai.data import MetaTensor, set_track_meta
from monai.transforms import InvertibleTransform, MapTransform, Randomizable
from monai.transforms.lazy.functional import apply_transforms
>>>>>>> 9c977775
from tests.utils import assert_allclose

apply_transforms_kwargs = ("pending", "mode", "padding_mode", "dtype", "align_corners")


def get_apply_param(init_param=None, call_param=None, params=apply_transforms_kwargs):
    apply_param = {}
    for key in apply_transforms_kwargs:
        if init_param and key in init_param.keys():
            apply_param[key] = init_param[key]
        if call_param and key in call_param.keys():
            apply_param[key] = call_param[key]
    return apply_param


def test_resampler_lazy(
    resampler,
    expected_output,
    init_param=None,
    call_param=None,
    output_key=None,
    output_idx=None,
    rtol=1e-5,
    atol=1e-7,
    skip_shape_check=False,
    seed=None,
):
    """
    This test function is used to test the consistency between non-lazy and lazy transforms.
    Args:
        resampler: instance of a resampling transform.
        expected_output: output of non-lazy transform.
        init_param: parameters that are used to initialize the transform.
        call_param: parameters that are used when calling the transform.
        output_key: key to get the output of the transform. This argument is used for dictionary based transforms.
        output_idx: index to get the expected output from multiple outputs of the transform.
        rtol: relative tolerance. This argument is only used to compare the output.
        atol: absolute tolerance. This argument is only used to compare the output.
        skip_shape_check: skip the check of shapes.
        seed: set the random state with an integer seed. This argument is used for randomizable transforms.

    """
    if isinstance(resampler, Randomizable):
        resampler.set_random_state(seed=seed)
    set_track_meta(True)
<<<<<<< HEAD
    resampler.lazy = True
    pending_output = resampler(**call_param)
=======
    resampler.lazy_evaluation = True
    pending_output = resampler(**deepcopy(call_param))
>>>>>>> 9c977775
    if output_idx is not None:
        expected_output, pending_output = expected_output[output_idx], pending_output[output_idx]
    if output_key is not None:
        non_lazy_out, lazy_out = expected_output[output_key], pending_output[output_key]
    else:
        non_lazy_out, lazy_out = expected_output, pending_output
    assert_allclose(lazy_out.peek_pending_affine(), non_lazy_out.affine)
    if not skip_shape_check:
        assert_allclose(lazy_out.peek_pending_shape(), non_lazy_out.shape[1:4])
    apply_param = get_apply_param(init_param, call_param)
<<<<<<< HEAD
    lazy_out = apply_pending(lazy_out, overrides=apply_param)[0]
    assert_allclose(lazy_out, non_lazy_out, rtol=rtol, atol=atol)
=======
    lazy_out = apply_transforms(lazy_out, **apply_param)[0]
    assert_allclose(lazy_out, non_lazy_out, rtol=rtol, atol=atol)
    if (
        isinstance(resampler, InvertibleTransform)
        and (not isinstance(resampler, MapTransform))
        and isinstance(lazy_out, MetaTensor)
        and isinstance(non_lazy_out, MetaTensor)
        and non_lazy_out.applied_operations
    ):
        resampler.lazy_evaluation = False
        out = resampler.inverse(lazy_out.clone())
        ref = resampler.inverse(non_lazy_out.clone())
        assert_allclose(out.applied_operations, [])
        assert_allclose(out.pending_operations, [])
        assert_allclose(ref, out, type_test=False, rtol=1e-3, atol=1e-3)
        resampler.lazy_evaluation = True
>>>>>>> 9c977775
<|MERGE_RESOLUTION|>--- conflicted
+++ resolved
@@ -11,17 +11,11 @@
 
 from __future__ import annotations
 
-<<<<<<< HEAD
-from monai.data import set_track_meta
-from monai.transforms import Randomizable
-from monai.transforms.lazy.functional import apply_pending
-=======
 from copy import deepcopy
 
 from monai.data import MetaTensor, set_track_meta
 from monai.transforms import InvertibleTransform, MapTransform, Randomizable
-from monai.transforms.lazy.functional import apply_transforms
->>>>>>> 9c977775
+from monai.transforms.lazy.functional import apply_pending
 from tests.utils import assert_allclose
 
 apply_transforms_kwargs = ("pending", "mode", "padding_mode", "dtype", "align_corners")
@@ -67,13 +61,8 @@
     if isinstance(resampler, Randomizable):
         resampler.set_random_state(seed=seed)
     set_track_meta(True)
-<<<<<<< HEAD
     resampler.lazy = True
-    pending_output = resampler(**call_param)
-=======
-    resampler.lazy_evaluation = True
     pending_output = resampler(**deepcopy(call_param))
->>>>>>> 9c977775
     if output_idx is not None:
         expected_output, pending_output = expected_output[output_idx], pending_output[output_idx]
     if output_key is not None:
@@ -84,11 +73,7 @@
     if not skip_shape_check:
         assert_allclose(lazy_out.peek_pending_shape(), non_lazy_out.shape[1:4])
     apply_param = get_apply_param(init_param, call_param)
-<<<<<<< HEAD
     lazy_out = apply_pending(lazy_out, overrides=apply_param)[0]
-    assert_allclose(lazy_out, non_lazy_out, rtol=rtol, atol=atol)
-=======
-    lazy_out = apply_transforms(lazy_out, **apply_param)[0]
     assert_allclose(lazy_out, non_lazy_out, rtol=rtol, atol=atol)
     if (
         isinstance(resampler, InvertibleTransform)
@@ -103,5 +88,4 @@
         assert_allclose(out.applied_operations, [])
         assert_allclose(out.pending_operations, [])
         assert_allclose(ref, out, type_test=False, rtol=1e-3, atol=1e-3)
-        resampler.lazy_evaluation = True
->>>>>>> 9c977775
+        resampler.lazy_evaluation = True