--- conflicted
+++ resolved
@@ -496,13 +496,6 @@
             else:
                 self.assertTrue(expected, actual)
 
-
-<<<<<<< HEAD
-# TEST_COMPOSE_LAZY_FLAG_CASES = [
-#     [sa.Spacing(), sa.Flip(), sa.Flip(), sa.Rotate90(), ca.ResizeWithPadOrCro()],
-#     [],
-# ]
-=======
 TEST_LAZY_COMPOSE_PIPELINE_FIX_CASES = [[(Flip(0), Flip(1), Rotate90(1), Zoom(0.8), NormalizeIntensity())]]
 
 
@@ -512,7 +505,6 @@
         data = torch.unsqueeze(torch.tensor(np.arange(12 * 16).reshape(12, 16)), dim=0)
         c = Compose(deepcopy(pipeline), lazy_evaluation=True)
         _ = c(data)
->>>>>>> 5f344cc4
 
 
 if __name__ == "__main__":
