--- conflicted
+++ resolved
@@ -13,8 +13,6 @@
     """
     Load geometry from a file and optionally map it to another coordinate space.
     """
-<<<<<<< HEAD
-
     geometry = json.load(file)
     geometry_schema = geometry.get("schema", None)
     if geometry_schema is None:
@@ -43,28 +41,4 @@
     points = MetaTensor(points)
     points.kind = KindKeys.POINT
 
-    return points
-=======
-    with open(file) as f:
-        geometry = json.load(f)
-        geometry_schema = geometry.get("schema", None)
-        if geometry_schema is None:
-            raise ValueError("Geometry import issue: missing 'schema' entry")
-        elif "geometry" not in geometry_schema:
-            raise ValueError(f"Geometry import issue: 'schema' entry must contain 'geometry' key, got: {geometry_schema}")
-
-        if "points" not in geometry:
-            raise ValueError("Geometry import issue: missing 'points' entry")
-
-        points = geometry["points"]
-        if not isinstance(points, list):
-            raise ValueError(f"Geometry import issue: 'points' entry must be a list, got: {type(points)}")
-
-        if len(points) > 0:
-            first_len = None
-            for p in points:
-                if first_len is None:
-                    first_len = len(p)
-                if len(p) != first_len:
-                    raise ValueError("Geometry import issue: 'points' entry contains inconsistent point lengths")
->>>>>>> 1a216e95
+    return points